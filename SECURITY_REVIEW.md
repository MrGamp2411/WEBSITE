--- conflicted
+++ resolved
@@ -10,7 +10,6 @@
 
 ## Findings
 
-<<<<<<< HEAD
 ### 1. Search suggestions render unescaped bar metadata (High)
 The homepage search suggestions build HTML strings with raw values returned by
 `/api/search`, interpolating `bar.name`, `bar.address`, and `bar.description`
@@ -66,25 +65,7 @@
 responds with `404` unless the `DISPOSABLE_STATS_ENABLED` feature flag is
 explicitly enabled. This keeps diagnostics off the public surface in
 production environments.【F:main.py†L54-L63】【F:main.py†L4516-L4524】
-=======
-### 1. Product image upload API bypasses re-encoding (High) — Mitigated
-Earlier revisions allowed staff uploads to bypass server-side re-encoding, enabling stored XSS via crafted SVG payloads. The
-API now routes every upload through `process_image_upload`, which verifies the binary data with Pillow, converts it into a safe
-format, and stores the sanitised bytes alongside the detected MIME type before committing them to the database.【F:main.py†L139-L194】【F:main.py†L2625-L2668】
-Product images rendered on bar detail pages therefore inherit the trusted MIME type returned by the sanitisation pipeline.【F:templates/bar_detail.html†L9-L76】
 
-### 2. Session cookie missing `Secure` attribute (Medium) — Mitigated
-The session cookie was previously issued without the `Secure` flag, so deployments reachable over HTTPS but also serving
-occasional HTTP traffic (for example via misconfigured reverse proxies) risked leaking session identifiers over unencrypted
-connections. Middleware configuration now infers the correct setting from the `SESSION_COOKIE_SECURE` toggle or the `BASE_URL`
-scheme, automatically enabling `Secure` cookies whenever the site runs on HTTPS while still supporting HTTP-only local
-development workflows.【F:main.py†L115-L124】【F:main.py†L1007-L1024】
-
-### 3. Unauthenticated disposable-email telemetry endpoint (Low) — Mitigated
-The `/internal/disposable-domains/stats` route was exposed without authentication and revealed operational metadata such as the number of cached disposable domains and the timestamp of the last refresh. While this did not leak customer data directly, it provided reconnaissance value to attackers probing anti-abuse controls.【F:app/utils/disposable_email.py†L118-L126】
-
-**Mitigation:** Access now requires a logged-in super admin, and the handler responds with `404` unless the `DISPOSABLE_STATS_ENABLED` feature flag is explicitly enabled. This keeps diagnostics off the public surface in production environments.【F:main.py†L109-L124】【F:main.py†L4541-L4549】
->>>>>>> c9bfce94
 
 ## Next Steps
 Continue regression-testing the hardened upload pipeline and session middleware across staging and production environments.
