{% extends "layout.html" %}
{% block content %}
<h1>Edit Bar</h1>
<form class="form" method="get">
  <label for="placeSearch">Search Google Maps
    <input id="placeSearch" type="text" placeholder="Type bar name">
  </label>
  <label for="name">Name
    <input id="name" name="name" value="{{ bar.name }}">
  </label>
  <label for="address">Address
    <input id="address" name="address" value="{{ bar.address }}">
  </label>
  <label for="city">City
    <input id="city" name="city" value="{{ bar.city }}">
  </label>
  <label for="state">State
    <input id="state" name="state" value="{{ bar.state }}">
  </label>
  <input id="latitude" name="latitude" type="hidden" value="{{ bar.latitude }}">
  <input id="longitude" name="longitude" type="hidden" value="{{ bar.longitude }}">
  <button class="btn btn--primary" type="submit">Save</button>
</form>
<script>
  let autocomplete;
  function initAutocomplete() {
    const input = document.getElementById('placeSearch');
    if (!input) return;
    input.addEventListener('keydown', (e) => {
      if (e.key === 'Enter') {
        e.preventDefault();
      }
    });
<<<<<<< HEAD
    autocomplete = new google.maps.places.Autocomplete(input, {
      types: ['establishment'],
      fields: ['address_components', 'geometry', 'name']
    });
=======
    autocomplete = new google.maps.places.Autocomplete(input, { types: ['establishment'] });
>>>>>>> 88657cfe
    autocomplete.addListener('place_changed', () => {
      const place = autocomplete.getPlace();
      if (!place.geometry) return;
      document.getElementById('name').value = place.name || '';
      // Parse address components so street, city and state are populated separately
      let street = '', city = '', state = '';
      if (place.address_components) {
        for (const comp of place.address_components) {
          const types = comp.types;
          if (types.includes('street_number')) street = comp.long_name + (street ? ' ' + street : '');
          if (types.includes('route')) street = street ? street + ' ' + comp.long_name : comp.long_name;
          if (types.includes('locality')) city = comp.long_name;
          if (types.includes('administrative_area_level_1')) state = comp.short_name;
        }
      }
      document.getElementById('address').value = street || place.formatted_address || '';
      document.getElementById('city').value = city;
      document.getElementById('state').value = state;
      document.getElementById('latitude').value = place.geometry.location.lat().toFixed(6);
      document.getElementById('longitude').value = place.geometry.location.lng().toFixed(6);
    });
  }
  window.initAutocomplete = initAutocomplete;
</script>
{% if GOOGLE_MAPS_API_KEY %}
<script
    async
    defer
    src="https://maps.googleapis.com/maps/api/js?key={{ GOOGLE_MAPS_API_KEY }}&libraries=places&callback=initAutocomplete">
</script>
{% endif %}
{% endblock %}
<|MERGE_RESOLUTION|>--- conflicted
+++ resolved
@@ -31,14 +31,14 @@
         e.preventDefault();
       }
     });
-<<<<<<< HEAD
+ codex/fix-google-maps-search-functionality-2j5anw
     autocomplete = new google.maps.places.Autocomplete(input, {
       types: ['establishment'],
       fields: ['address_components', 'geometry', 'name']
     });
-=======
+
     autocomplete = new google.maps.places.Autocomplete(input, { types: ['establishment'] });
->>>>>>> 88657cfe
+ main
     autocomplete.addListener('place_changed', () => {
       const place = autocomplete.getPlace();
       if (!place.geometry) return;
