{% extends "layout.html" %}
{% block content %}
<h1>Create New Bar</h1>
<form class="form" method="get" action="/admin/bars/new">
  <label for="placeSearch">Search Google Maps
    <input id="placeSearch" type="text" placeholder="Type bar name">
  </label>
  <label for="name">Name
    <input id="name" type="text" name="name" required>
  </label>
  <label for="address">Address
    <input id="address" type="text" name="address" required>
  </label>
  <label for="city">City
    <input id="city" type="text" name="city" required>
  </label>
  <label for="state">State
    <input id="state" type="text" name="state" required>
  </label>
  <input id="latitude" type="hidden" name="latitude" required>
  <input id="longitude" type="hidden" name="longitude" required>
    <button class="btn btn--primary" type="submit">Create Bar</button>
  </form>
  <script>
  let autocomplete;
  function initAutocomplete() {
    const input = document.getElementById('placeSearch');
    if (!input) return;
    input.addEventListener('keydown', (e) => {
      if (e.key === 'Enter') {
        e.preventDefault();
      }
    });
    autocomplete = new google.maps.places.Autocomplete(input, { types: ['establishment'] });
    autocomplete.addListener('place_changed', () => {
      const place = autocomplete.getPlace();
      if (!place.geometry) return;
      document.getElementById('name').value = place.name || '';
      // Extract street, city and state from the selected place
      let street = '', city = '', state = '';
      if (place.address_components) {
        for (const comp of place.address_components) {
          const types = comp.types;
          if (types.includes('street_number')) street = comp.long_name + (street ? ' ' + street : '');
          if (types.includes('route')) street = street ? street + ' ' + comp.long_name : comp.long_name;
          if (types.includes('locality')) city = comp.long_name;
          if (types.includes('administrative_area_level_1')) state = comp.short_name;
        }
      }
      document.getElementById('address').value = street || place.formatted_address || '';
      document.getElementById('city').value = city;
      document.getElementById('state').value = state;
      document.getElementById('latitude').value = place.geometry.location.lat().toFixed(6);
      document.getElementById('longitude').value = place.geometry.location.lng().toFixed(6);
    });
  }
  window.initAutocomplete = initAutocomplete;
  </script>
  {% if GOOGLE_MAPS_API_KEY %}
<<<<<<< HEAD
  <script
      async
      defer
      src="https://maps.googleapis.com/maps/api/js?key={{ GOOGLE_MAPS_API_KEY }}&libraries=places&callback=initAutocomplete">
  </script>
=======
  <script async defer src="https://maps.googleapis.com/maps/api/js?key={{ GOOGLE_MAPS_API_KEY }}&libraries=places&callback=initAutocomplete"></script>
>>>>>>> b03d6476
  {% endif %}
{% endblock %}<|MERGE_RESOLUTION|>--- conflicted
+++ resolved
@@ -57,14 +57,14 @@
   window.initAutocomplete = initAutocomplete;
   </script>
   {% if GOOGLE_MAPS_API_KEY %}
-<<<<<<< HEAD
+ codex/fix-google-maps-search-functionality-nlxvne
   <script
       async
       defer
       src="https://maps.googleapis.com/maps/api/js?key={{ GOOGLE_MAPS_API_KEY }}&libraries=places&callback=initAutocomplete">
   </script>
-=======
+
   <script async defer src="https://maps.googleapis.com/maps/api/js?key={{ GOOGLE_MAPS_API_KEY }}&libraries=places&callback=initAutocomplete"></script>
->>>>>>> b03d6476
+ main
   {% endif %}
 {% endblock %}